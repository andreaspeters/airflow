#!/usr/bin/env bash
# Licensed to the Apache Software Foundation (ASF) under one
# or more contributor license agreements.  See the NOTICE file
# distributed with this work for additional information
# regarding copyright ownership.  The ASF licenses this file
# to you under the Apache License, Version 2.0 (the
# "License"); you may not use this file except in compliance
# with the License.  You may obtain a copy of the License at
#
#   http://www.apache.org/licenses/LICENSE-2.0
#
# Unless required by applicable law or agreed to in writing,
# software distributed under the License is distributed on an
# "AS IS" BASIS, WITHOUT WARRANTIES OR CONDITIONS OF ANY
# KIND, either express or implied.  See the License for the
# specific language governing permissions and limitations
# under the License.
# Script to check licences for all code. Can be started from any working directory
# shellcheck source=scripts/in_container/_in_container_script_init.sh
. "$( dirname "${BASH_SOURCE[0]}" )/_in_container_script_init.sh"

EXIT_CODE=0

DISABLED_INTEGRATIONS=""

function check_service {
    INTEGRATION_NAME=$1
    CALL=$2
    MAX_CHECK=${3:=1}

    echo -n "${INTEGRATION_NAME}: "
    while true
    do
        set +e
        LAST_CHECK_RESULT=$(eval "${CALL}" 2>&1)
        RES=$?
        set -e
        if [[ ${RES} == 0 ]]; then
            echo -e " \e[32mOK.\e[0m"
            break
        else
            echo -n "."
            MAX_CHECK=$((MAX_CHECK-1))
        fi
        if [[ ${MAX_CHECK} == 0 ]]; then
            echo -e " \e[31mERROR!\e[0m"
            echo "Maximum number of retries while checking service. Exiting"
            break
        else
            sleep 1
        fi
    done
    if [[ ${RES} != 0 ]]; then
        echo "Service could not be started!"
        echo
        echo "$ ${CALL}"
        echo "${LAST_CHECK_RESULT}"
        echo
        EXIT_CODE=${RES}
    fi
}

function check_integration {
    INTEGRATION_NAME=$1

    ENV_VAR_NAME=INTEGRATION_${INTEGRATION_NAME^^}
    if [[ ${!ENV_VAR_NAME:=} != "true" ]]; then
        DISABLED_INTEGRATIONS="${DISABLED_INTEGRATIONS} ${INTEGRATION_NAME}"
        return
    fi
    check_service "${@}"
}

function check_db_backend {
    MAX_CHECK=${1:=1}

    if [[ ${BACKEND} == "postgres" ]]; then
        check_service "postgres" "nc -zvv postgres 5432" "${MAX_CHECK}"
    elif [[ ${BACKEND} == "mysql" ]]; then
        check_service "mysql" "nc -zvv mysql 3306" "${MAX_CHECK}"
    elif [[ ${BACKEND} == "sqlite" ]]; then
        return
    else
        echo "Unknown backend. Supported values: [postgres,mysql,sqlite]. Current value: [${BACKEND}]"
        exit 1
    fi
}

function resetdb_if_requested() {
    if [[ ${DB_RESET:="false"} == "true" ]]; then
        if [[ ${RUN_AIRFLOW_1_10} == "true" ]]; then
            airflow resetdb -y
        else
            airflow db reset -y
        fi
    fi
    return $?
}

function startairflow_if_requested() {
    if [[ ${START_AIRFLOW:="false"} == "true" ]]; then

<<<<<<< HEAD
    . "$( dirname "${BASH_SOURCE[0]}" )/configure_environment.sh"
=======
        . "$( dirname "${BASH_SOURCE[0]}" )/configure_environment.sh"
>>>>>>> eff1525d

        # initialize db and create the admin user if it's a new run
        airflow db init
        airflow users create -u admin -p admin -f Thor -l Adminstra -r Admin -e dummy@dummy.email

        #this is because I run docker in WSL - Hi Bill!
        export TMUX_TMPDIR=~/.tmux/tmp
        mkdir -p ~/.tmux/tmp
        chmod 777 -R ~/.tmux/tmp

        # Set Session Name
        SESSION="Airflow"

        # Start New Session with our name
        tmux new-session -d -s $SESSION

        # Name first Pane and start bash
        tmux rename-window -t 0 'Main'
        tmux send-keys -t 'Main' 'bash' C-m 'clear' C-m

        tmux split-window -v
        tmux select-pane -t 1
        tmux send-keys 'airflow scheduler' C-m

        tmux split-window -h
        tmux select-pane -t 2
        tmux send-keys 'airflow webserver' C-m

        # Attach Session, on the Main window
        tmux select-pane -t 0
        tmux send-keys 'cd /opt/airflow/' C-m 'clear' C-m

        tmux attach-session -t $SESSION:0
    fi
    return $?
}

echo "==============================================================================================="
echo "             Checking integrations and backends"
echo "==============================================================================================="
if [[ -n ${BACKEND=} ]]; then
    check_db_backend 20
    echo "-----------------------------------------------------------------------------------------------"
fi
check_integration kerberos "nc -zvv kerberos 88" 30
check_integration mongo "nc -zvv mongo 27017" 20
check_integration redis "nc -zvv redis 6379" 20
check_integration rabbitmq "nc -zvv rabbitmq 5672" 20
check_integration cassandra "nc -zvv cassandra 9042" 20
check_integration openldap "nc -zvv openldap 389" 20
check_integration presto "nc -zvv presto 8080" 40
echo "-----------------------------------------------------------------------------------------------"

if [[ ${EXIT_CODE} != 0 ]]; then
    echo
    echo "Error: some of the CI environment failed to initialize!"
    echo
    # Fixed exit code on initialization
    # If the environment fails to initialize it is re-started several times
    exit 254
fi

resetdb_if_requested
startairflow_if_requested

if [[ -n ${DISABLED_INTEGRATIONS=} ]]; then
    echo
    echo "Disabled integrations:${DISABLED_INTEGRATIONS}"
    echo
    echo "Enable them via --integration <INTEGRATION_NAME> flags (you can use 'all' for all)"
    echo
fi

exit 0<|MERGE_RESOLUTION|>--- conflicted
+++ resolved
@@ -100,11 +100,7 @@
 function startairflow_if_requested() {
     if [[ ${START_AIRFLOW:="false"} == "true" ]]; then
 
-<<<<<<< HEAD
-    . "$( dirname "${BASH_SOURCE[0]}" )/configure_environment.sh"
-=======
         . "$( dirname "${BASH_SOURCE[0]}" )/configure_environment.sh"
->>>>>>> eff1525d
 
         # initialize db and create the admin user if it's a new run
         airflow db init
