# INSTALL / BUILD instructions for Apache Airflow

This ia a generic installation method that requires a number of dependencies to be installed.

Depending on your system you might need different prerequisites, but the following
systems/prerequisites are known to work:

Linux (Debian Buster and Linux Mint Tricia):

sudo apt install build-essentials python3.6-dev python3.7-dev python-dev openssl \
                 sqlite sqlite-dev default-libmysqlclient-dev libmysqld-dev postgresq

MacOS (Mojave/Catalina):

brew install sqlite mysql postgresql

# [required] fetch the tarball and untar the source move into the directory that was untarred.

# [optional] run Apache RAT (release audit tool) to validate license headers
# RAT docs here: https://creadur.apache.org/rat/. Requires Java and Apache Rat
java -jar apache-rat.jar -E ./.rat-excludes -d .

# [optional] Airflow pulls in quite a lot of dependencies in order
# to connect to other services. You might want to test or run Airflow
# from a virtual env to make sure those dependencies are separated
# from your system wide versions

python3 -m venv PATH_TO_YOUR_VENV
source PATH_TO_YOUR_VENV/bin/activate

# [required] building and installing by pip (preferred)
pip install .

# or directly
python setup.py install

# You can also install recommended version of the dependencies by using
# constraint-python<PYTHON_MAJOR_MINOR_VERSION>.txt files as constraint file. This is needed in case
# you have problems with installing the current requirements from PyPI.
# There are different constraint files for different python versions. For example"

pip install . \
  --constraint "https://raw.githubusercontent.com/apache/airflow/constraints-master/constraints-3.6.txt"


By default `pip install` in Airflow 2.0 installs only the provider packages that are needed by the extras,
however if you want to install all providers (which was default behaviour in 1.10.*)
you can do it by setting environment variable INSTALL_PROVIDERS_FROM_SOURCES to `true`.


INSTALL_PROVIDERS_FROM_SOURCES="true" pip install . \
  --constraint "https://raw.githubusercontent.com/apache/airflow/constraints-master/constraints-3.6.txt"


You can also install airflow in "editable mode" (with -e) flag and then provider packages will be
available, because they are used directly from the airflow sources:


pip install -e . \
  --constraint "https://raw.githubusercontent.com/apache/airflow/constraints-master/constraints-3.6.txt"


# You can also install Airflow with extras specified. The list of available extras:
# START EXTRAS HERE

all_dbs, amazon, apache.atlas, apache.beam, apache.cassandra, apache.druid, apache.hdfs,
<<<<<<< HEAD
apache.hive, apache.kylin, apache.pinot, apache.spark, apache.webhdfs, async, atlas, aws, azure,
cassandra, celery, cgroups, cloudant, cncf.kubernetes, dask, databricks, datadog, devel,
devel_hadoop, doc, docker, druid, elasticsearch, exasol, facebook, gcp, gcp_api, github_enterprise,
google, google_auth, grpc, hashicorp, hdfs, hive, jdbc, jira, kerberos, kubernetes, ldap, mesos,
microsoft.azure, microsoft.mssql, microsoft.winrm, mongo, mssql, mysql, odbc, oracle, pagerduty,
=======
apache.hive, apache.kylin, apache.livy, apache.pig, apache.pinot, apache.spark, apache.sqoop,
apache.webhdfs, async, atlas, aws, azure, cassandra, celery, cgroups, cloudant, cncf.kubernetes,
dask, databricks, datadog, devel, devel_hadoop, dingding, discord, doc, docker, druid,
elasticsearch, exasol, facebook, ftp, gcp, gcp_api, github_enterprise, google, google_auth, grpc,
hashicorp, hdfs, hive, http, imap, jdbc, jenkins, jira, kerberos, kubernetes, ldap, microsoft.azure,
microsoft.mssql, microsoft.winrm, mongo, mssql, mysql, odbc, openfaas, opsgenie, oracle, pagerduty,
>>>>>>> 8b9d52f0
papermill, password, pinot, plexus, postgres, presto, qds, qubole, rabbitmq, redis, salesforce,
samba, segment, sendgrid, sentry, sftp, singularity, slack, snowflake, spark, sqlite, ssh, statsd,
tableau, vertica, virtualenv, webhdfs, winrm, yandex, yandexcloud, zendesk, all, devel_ci

# END EXTRAS HERE

# For installing Airflow in development environments - see CONTRIBUTING.rst<|MERGE_RESOLUTION|>--- conflicted
+++ resolved
@@ -64,20 +64,12 @@
 # START EXTRAS HERE
 
 all_dbs, amazon, apache.atlas, apache.beam, apache.cassandra, apache.druid, apache.hdfs,
-<<<<<<< HEAD
-apache.hive, apache.kylin, apache.pinot, apache.spark, apache.webhdfs, async, atlas, aws, azure,
-cassandra, celery, cgroups, cloudant, cncf.kubernetes, dask, databricks, datadog, devel,
-devel_hadoop, doc, docker, druid, elasticsearch, exasol, facebook, gcp, gcp_api, github_enterprise,
-google, google_auth, grpc, hashicorp, hdfs, hive, jdbc, jira, kerberos, kubernetes, ldap, mesos,
-microsoft.azure, microsoft.mssql, microsoft.winrm, mongo, mssql, mysql, odbc, oracle, pagerduty,
-=======
 apache.hive, apache.kylin, apache.livy, apache.pig, apache.pinot, apache.spark, apache.sqoop,
 apache.webhdfs, async, atlas, aws, azure, cassandra, celery, cgroups, cloudant, cncf.kubernetes,
 dask, databricks, datadog, devel, devel_hadoop, dingding, discord, doc, docker, druid,
 elasticsearch, exasol, facebook, ftp, gcp, gcp_api, github_enterprise, google, google_auth, grpc,
 hashicorp, hdfs, hive, http, imap, jdbc, jenkins, jira, kerberos, kubernetes, ldap, microsoft.azure,
 microsoft.mssql, microsoft.winrm, mongo, mssql, mysql, odbc, openfaas, opsgenie, oracle, pagerduty,
->>>>>>> 8b9d52f0
 papermill, password, pinot, plexus, postgres, presto, qds, qubole, rabbitmq, redis, salesforce,
 samba, segment, sendgrid, sentry, sftp, singularity, slack, snowflake, spark, sqlite, ssh, statsd,
 tableau, vertica, virtualenv, webhdfs, winrm, yandex, yandexcloud, zendesk, all, devel_ci
